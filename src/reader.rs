--- conflicted
+++ resolved
@@ -7,7 +7,6 @@
 use std::fs::File;
 use std::io::{BufReader, Read, SeekFrom, Seek};
 use byteorder::{BigEndian, ReadBytesExt};
-<<<<<<< HEAD
 use std::path::PathBuf;
 
 const INDEX_RECORD_SIZE: usize = 2 * std::mem::size_of::<i32>();
@@ -15,14 +14,6 @@
 pub struct ShapeIndex {
     pub offset: i32,
     pub record_size: i32,
-=======
-
-const INDEX_RECORD_SIZE: usize = 2 * std::mem::size_of::<i32>();
-
-struct ShapeIndex {
-    offset: i32,
-    record_size: i32,
->>>>>>> f315b30b
 }
 
 
@@ -35,11 +26,7 @@
     for _ in 0..num_shapes {
         let offset = source.read_i32::<BigEndian>()?;
         let record_size = source.read_i32::<BigEndian>()?;
-<<<<<<< HEAD
         shapes_index.push(ShapeIndex { offset, record_size });
-=======
-        shapes_index.push(ShapeIndex{offset, record_size});
->>>>>>> f315b30b
     }
     Ok(shapes_index)
 }
@@ -60,11 +47,7 @@
         Ok(Reader { source, header, pos: header::SHP_HEADER_SIZE as usize, shapes_index: Vec::<ShapeIndex>::new() })
     }
 
-<<<<<<< HEAD
     pub fn add_index_source(&mut self, source: T) -> Result<(), Error> {
-=======
-    pub fn add_index_file(&mut self, source: T) -> Result<(), Error> {
->>>>>>> f315b30b
         self.shapes_index = read_index_file(source)?;
         Ok(())
     }
@@ -92,29 +75,6 @@
     }
 }
 
-<<<<<<< HEAD
-impl<T: Read + Seek> Reader<T> {
-    pub fn read_nth_shape(&mut self, index: usize) -> Option<Result<Shape, Error>> {
-        let offset =
-            {
-                let shape_idx = self.shapes_index.get(index)?;
-                (shape_idx.offset * 2) as u64
-            };
-=======
-        let mut reader = Self::new( source)?;
-
-        //TODO probably not the best idea to ignore errors (or not letting the user choose to ignore
-        // or not, maybe use the Builder pattern to let user chose if try to load index
-        // provide the path or chose to ignore error, dunno
-        if let Ok(f) = File::open(index_path) {
-            match reader.add_index_file(BufReader::new(f)) {
-                Ok(_) => {},
-                Err(_) => {},
-            }
-        }
-        Ok(reader)
-    }
-}
 
 impl<T: Read + Seek> Reader<T> {
     pub fn read_nth_shape(&mut self, index: usize) -> Option<Result<Shape, Error>> {
@@ -123,7 +83,6 @@
             let shape_idx = self.shapes_index.get(index)?;
             (shape_idx.offset * 2) as u64
         };
->>>>>>> f315b30b
 
         match self.source.seek(SeekFrom::Start(offset)) {
             Err(e) => return Some(Err(Error::IoError(e))),
@@ -164,7 +123,6 @@
     }
 }
 
-<<<<<<< HEAD
 #[allow(dead_code)]
 enum SourceType<T: Read> {
     Path(PathBuf),
@@ -213,8 +171,4 @@
             .with_index()
             .build();
     }
-}
-=======
-
-
->>>>>>> f315b30b
+}